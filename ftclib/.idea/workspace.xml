--- conflicted
+++ resolved
@@ -2,19 +2,9 @@
 <project version="4">
   <component name="ChangeListManager">
     <list default="true" id="3e9d7a03-689a-4b05-913a-c4f9e645f2cf" name="Default Changelist" comment="">
-<<<<<<< HEAD
-      <change afterPath="$PROJECT_DIR$/src/main/java/com/arcrobotics/ftclib/vision/SkystoneDetector.java" afterDir="false" />
-      <change beforePath="$PROJECT_DIR$/../build.common.gradle" beforeDir="false" afterPath="$PROJECT_DIR$/../build.common.gradle" afterDir="false" />
       <change beforePath="$PROJECT_DIR$/.idea/caches/build_file_checksums.ser" beforeDir="false" afterPath="$PROJECT_DIR$/.idea/caches/build_file_checksums.ser" afterDir="false" />
       <change beforePath="$PROJECT_DIR$/.idea/caches/gradle_models.ser" beforeDir="false" afterPath="$PROJECT_DIR$/.idea/caches/gradle_models.ser" afterDir="false" />
       <change beforePath="$PROJECT_DIR$/.idea/workspace.xml" beforeDir="false" afterPath="$PROJECT_DIR$/.idea/workspace.xml" afterDir="false" />
-      <change beforePath="$PROJECT_DIR$/src/main/java/com/arcrobotics/ftclib/Vision/ExamplePipeLine.java" beforeDir="false" afterPath="$PROJECT_DIR$/src/main/java/com/arcrobotics/ftclib/vision/ExamplePipeLine.java" afterDir="false" />
-      <change beforePath="$PROJECT_DIR$/src/main/java/com/arcrobotics/ftclib/Vision/InternalCameraExample.java" beforeDir="false" afterPath="$PROJECT_DIR$/src/main/java/com/arcrobotics/ftclib/vision/InternalCameraExample.java" afterDir="false" />
-=======
-      <change beforePath="$PROJECT_DIR$/.idea/workspace.xml" beforeDir="false" afterPath="$PROJECT_DIR$/.idea/workspace.xml" afterDir="false" />
-      <change beforePath="$PROJECT_DIR$/src/main/java/com/arcrobotics/ftclib/gamepad/ButtonReader.java" beforeDir="false" afterPath="$PROJECT_DIR$/src/main/java/com/arcrobotics/ftclib/gamepad/ButtonReader.java" afterDir="false" />
-      <change beforePath="$PROJECT_DIR$/src/main/java/com/arcrobotics/ftclib/gamepad/ToggleButtonReader.java" beforeDir="false" afterPath="$PROJECT_DIR$/src/main/java/com/arcrobotics/ftclib/gamepad/ToggleButtonReader.java" afterDir="false" />
->>>>>>> d718e6ee
     </list>
     <option name="EXCLUDED_CONVERTED_TO_IGNORED" value="true" />
     <option name="SHOW_DIALOG" value="false" />
@@ -34,7 +24,6 @@
     </system>
   </component>
   <component name="FileEditorManager">
-<<<<<<< HEAD
     <leaf SIDE_TABS_SIZE_LIMIT_KEY="300">
       <file pinned="false" current-in-tab="false">
         <entry file="file://$PROJECT_DIR$/src/main/java/com/arcrobotics/ftclib/gamepad/ButtonReader.java">
@@ -43,77 +32,40 @@
               <caret line="11" column="88" selection-start-line="11" selection-start-column="88" selection-end-line="11" selection-end-column="88" />
               <folding>
                 <element signature="imports" expanded="true" />
-=======
-    <leaf>
+              </folding>
+            </state>
+          </provider>
+        </entry>
+      </file>
       <file pinned="false" current-in-tab="false">
-        <entry file="file://$PROJECT_DIR$/src/main/java/com/arcrobotics/ftclib/gamepad/ButtonReader.java">
-          <provider selected="true" editor-type-id="text-editor">
-            <state relative-caret-position="93">
-              <caret line="9" selection-start-line="9" selection-end-line="12" selection-end-column="3" />
-              <folding>
-                <element signature="imports" expanded="true" />
-                <element signature="e#1347#1348#0" expanded="true" />
-                <element signature="e#1396#1397#0" expanded="true" />
-                <element signature="e#1484#1485#0" expanded="true" />
-                <element signature="e#1548#1549#0" expanded="true" />
-                <element signature="e#1638#1639#0" expanded="true" />
-                <element signature="e#1702#1703#0" expanded="true" />
-                <element signature="e#1793#1794#0" expanded="true" />
-                <element signature="e#1840#1841#0" expanded="true" />
->>>>>>> d718e6ee
-              </folding>
-            </state>
-          </provider>
-        </entry>
-      </file>
-      <file pinned="false" current-in-tab="false">
-<<<<<<< HEAD
         <entry file="file://$PROJECT_DIR$/src/main/java/com/arcrobotics/ftclib/trajectory/Trajectory.java">
           <provider selected="true" editor-type-id="text-editor">
             <state relative-caret-position="202">
               <caret line="124" column="57" selection-start-line="124" selection-start-column="57" selection-end-line="124" selection-end-column="57" />
               <folding>
                 <element signature="imports" expanded="true" />
-=======
-        <entry file="file://$PROJECT_DIR$/../TeamCode/build.gradle">
-          <provider selected="true" editor-type-id="text-editor">
-            <state relative-caret-position="110">
-              <caret line="11" column="21" selection-start-line="11" selection-start-column="21" selection-end-line="11" selection-end-column="21" />
-              <folding>
-                <element signature="e#0#2#0" expanded="true" />
->>>>>>> d718e6ee
               </folding>
             </state>
           </provider>
         </entry>
       </file>
       <file pinned="false" current-in-tab="false">
-<<<<<<< HEAD
         <entry file="file://$PROJECT_DIR$/src/main/java/com/arcrobotics/ftclib/controller/wpilibcontroller/RamseteController.java">
           <provider selected="true" editor-type-id="text-editor">
             <state relative-caret-position="589">
               <caret line="139" column="5" selection-start-line="139" selection-start-column="5" selection-end-line="139" selection-end-column="5" />
               <folding>
                 <element signature="imports" expanded="true" />
-=======
-        <entry file="file://$PROJECT_DIR$/../build.common.gradle">
-          <provider selected="true" editor-type-id="text-editor">
-            <state relative-caret-position="170">
-              <caret line="40" column="24" selection-start-line="40" selection-start-column="24" selection-end-line="40" selection-end-column="24" />
-              <folding>
-                <element signature="e#0#656#0" expanded="true" />
->>>>>>> d718e6ee
               </folding>
             </state>
           </provider>
         </entry>
       </file>
-<<<<<<< HEAD
       <file pinned="false" current-in-tab="true">
         <entry file="file://$PROJECT_DIR$/src/main/java/com/arcrobotics/ftclib/vision/SkystoneDetector.java">
           <provider selected="true" editor-type-id="text-editor">
             <state relative-caret-position="76">
-              <caret line="129" column="8" selection-start-line="129" selection-start-column="8" selection-end-line="129" selection-end-column="8" />
+              <caret line="129" selection-start-line="129" selection-end-line="129" />
               <folding>
                 <element signature="imports" expanded="true" />
                 <element signature="e#831#832#0" expanded="true" />
@@ -121,19 +73,11 @@
                 <element signature="e#5150#5151#0" expanded="true" />
                 <element signature="e#5181#5182#0" expanded="true" />
               </folding>
-=======
+            </state>
+          </provider>
+        </entry>
+      </file>
       <file pinned="false" current-in-tab="false">
-        <entry file="file://$PROJECT_DIR$/build.gradle">
-          <provider selected="true" editor-type-id="text-editor">
-            <state relative-caret-position="136">
-              <caret line="14" column="24" selection-start-line="14" selection-start-column="24" selection-end-line="14" selection-end-column="24" />
->>>>>>> d718e6ee
-            </state>
-          </provider>
-        </entry>
-      </file>
-      <file pinned="false" current-in-tab="false">
-<<<<<<< HEAD
         <entry file="file://$PROJECT_DIR$/src/main/java/com/arcrobotics/ftclib/trajectory/TrajectoryGenerator.java">
           <provider selected="true" editor-type-id="text-editor">
             <state relative-caret-position="17">
@@ -150,18 +94,6 @@
           <provider selected="true" editor-type-id="text-editor">
             <state relative-caret-position="17">
               <caret line="64" column="17" selection-start-line="64" selection-start-column="17" selection-end-line="64" selection-end-column="17" />
-=======
-        <entry file="file://$PROJECT_DIR$/src/main/AndroidManifest.xml">
-          <provider selected="true" editor-type-id="android-manifest" />
-          <provider editor-type-id="text-editor" />
-        </entry>
-      </file>
-      <file pinned="false" current-in-tab="true">
-        <entry file="file://$PROJECT_DIR$/src/main/java/com/arcrobotics/ftclib/gamepad/ToggleButtonReader.java">
-          <provider selected="true" editor-type-id="text-editor">
-            <state relative-caret-position="170">
-              <caret line="10" column="64" selection-start-line="10" selection-start-column="64" selection-end-line="10" selection-end-column="64" />
->>>>>>> d718e6ee
               <folding>
                 <element signature="imports" expanded="true" />
               </folding>
@@ -170,7 +102,6 @@
         </entry>
       </file>
       <file pinned="false" current-in-tab="false">
-<<<<<<< HEAD
         <entry file="file://$PROJECT_DIR$/src/main/java/com/arcrobotics/ftclib/trajectory/constraint/MecanumDriveKinematicsConstraint.java">
           <provider selected="true" editor-type-id="text-editor">
             <state relative-caret-position="-494">
@@ -178,18 +109,11 @@
               <folding>
                 <element signature="imports" expanded="true" />
               </folding>
-=======
-        <entry file="file://$PROJECT_DIR$/src/main/java/com/arcrobotics/ftclib/gamepad/GamepadKeys.java">
-          <provider selected="true" editor-type-id="text-editor">
-            <state relative-caret-position="34">
-              <caret line="2" column="13" selection-start-line="2" selection-start-column="13" selection-end-line="2" selection-end-column="13" />
->>>>>>> d718e6ee
             </state>
           </provider>
         </entry>
       </file>
       <file pinned="false" current-in-tab="false">
-<<<<<<< HEAD
         <entry file="file://$PROJECT_DIR$/src/main/java/com/arcrobotics/ftclib/kinematics/wpilibkinematics/MecanumDriveKinematics.java">
           <provider selected="true" editor-type-id="text-editor">
             <state relative-caret-position="-1063">
@@ -197,51 +121,30 @@
               <folding>
                 <element signature="imports" expanded="true" />
               </folding>
-=======
-        <entry file="file://$PROJECT_DIR$/src/main/java/com/arcrobotics/ftclib/gamepad/GamepadEx.java">
-          <provider selected="true" editor-type-id="text-editor">
-            <state relative-caret-position="-1131">
-              <caret line="5" column="13" selection-start-line="5" selection-start-column="13" selection-end-line="5" selection-end-column="13" />
->>>>>>> d718e6ee
             </state>
           </provider>
         </entry>
       </file>
       <file pinned="false" current-in-tab="false">
-<<<<<<< HEAD
         <entry file="jar://$USER_HOME$/.gradle/caches/modules-2/files-2.1/org.ejml/ejml-simple/0.38/cd7516e71525d51adcb07fab4688acb25b0d8f5d/ejml-simple-0.38-sources.jar!/org/ejml/simple/SimpleBase.java">
           <provider selected="true" editor-type-id="text-editor">
             <state relative-caret-position="152">
               <caret line="429" column="21" selection-start-line="429" selection-start-column="21" selection-end-line="429" selection-end-column="21" />
-=======
-        <entry file="file://$PROJECT_DIR$/src/main/java/com/arcrobotics/ftclib/gamepad/TriggerReader.java">
-          <provider selected="true" editor-type-id="text-editor">
-            <state relative-caret-position="-261">
-              <caret line="40" column="39" lean-forward="true" selection-start-line="40" selection-start-column="39" selection-end-line="40" selection-end-column="39" />
->>>>>>> d718e6ee
             </state>
           </provider>
         </entry>
       </file>
       <file pinned="false" current-in-tab="false">
-<<<<<<< HEAD
         <entry file="jar://$USER_HOME$/.gradle/caches/modules-2/files-2.1/org.ejml/ejml-simple/0.38/cd7516e71525d51adcb07fab4688acb25b0d8f5d/ejml-simple-0.38-sources.jar!/org/ejml/simple/SimpleOperations.java">
           <provider selected="true" editor-type-id="text-editor">
             <state relative-caret-position="118">
               <caret line="73" column="9" selection-start-line="73" selection-start-column="9" selection-end-line="73" selection-end-column="9" />
-=======
-        <entry file="jar://$USER_HOME$/AppData/Local/Android/Sdk/platforms/android-26/android.jar!/android/os/Build.class">
-          <provider selected="true" editor-type-id="text-editor">
-            <state relative-caret-position="-35">
-              <caret line="78" column="32" selection-start-line="78" selection-start-column="32" selection-end-line="78" selection-end-column="32" />
->>>>>>> d718e6ee
             </state>
           </provider>
         </entry>
       </file>
     </leaf>
   </component>
-<<<<<<< HEAD
   <component name="FileTemplateManagerImpl">
     <option name="RECENT_TEMPLATES">
       <list>
@@ -255,15 +158,12 @@
       <find>kinema</find>
     </findStrings>
   </component>
-=======
->>>>>>> d718e6ee
   <component name="Git.Settings">
     <option name="RECENT_GIT_ROOT_PATH" value="$PROJECT_DIR$/.." />
   </component>
   <component name="IdeDocumentHistory">
     <option name="CHANGED_PATHS">
       <list>
-<<<<<<< HEAD
         <option value="$PROJECT_DIR$/src/main/java/com/arcrobotics/ftclib/gamepad/ToggleButtonReader.java" />
         <option value="$PROJECT_DIR$/src/main/java/com/arcrobotics/ftclib/kinematics/ConstantVeloMecanumOdometry.java" />
         <option value="$PROJECT_DIR$/src/main/java/com/arcrobotics/ftclib/trajectory/Trajectory.java" />
@@ -308,12 +208,6 @@
         <option value="$PROJECT_DIR$/src/main/java/com/arcrobotics/ftclib/gamepad/ButtonReader.java" />
         <option value="$PROJECT_DIR$/src/main/java/com/arcrobotics/ftclib/kinematics/ThreeWheelMecanumDriveKinematics.java" />
         <option value="$PROJECT_DIR$/src/main/java/com/arcrobotics/ftclib/vision/SkystoneDetector.java" />
-=======
-        <option value="$PROJECT_DIR$/build.gradle" />
-        <option value="$PROJECT_DIR$/../build.common.gradle" />
-        <option value="$PROJECT_DIR$/src/main/java/com/arcrobotics/ftclib/gamepad/ButtonReader.java" />
-        <option value="$PROJECT_DIR$/src/main/java/com/arcrobotics/ftclib/gamepad/ToggleButtonReader.java" />
->>>>>>> d718e6ee
       </list>
     </option>
   </component>
@@ -329,146 +223,12 @@
     </navigator>
     <panes>
       <pane id="PackagesPane" />
-<<<<<<< HEAD
-=======
-      <pane id="ProjectPane" />
-      <pane id="Scope" />
->>>>>>> d718e6ee
       <pane id="AndroidView">
         <subPane>
           <expand>
             <path>
               <item name="FTCLib" type="1abcf292:AndroidViewProjectNode" />
               <item name="ftclib" type="feadf853:AndroidModuleNode" />
-            </path>
-            <path>
-              <item name="FTCLib" type="1abcf292:AndroidViewProjectNode" />
-              <item name="ftclib" type="feadf853:AndroidModuleNode" />
-              <item name="manifests" type="f94875db:AndroidManifestsGroupNode" />
-            </path>
-            <path>
-              <item name="FTCLib" type="1abcf292:AndroidViewProjectNode" />
-              <item name="ftclib" type="feadf853:AndroidModuleNode" />
-              <item name="java" type="edd41e36:AndroidSourceTypeNode" />
-            </path>
-            <path>
-              <item name="FTCLib" type="1abcf292:AndroidViewProjectNode" />
-              <item name="ftclib" type="feadf853:AndroidModuleNode" />
-              <item name="java" type="edd41e36:AndroidSourceTypeNode" />
-              <item name="ftclib" type="cbb59c9e:AndroidPsiDirectoryNode" />
-            </path>
-            <path>
-              <item name="FTCLib" type="1abcf292:AndroidViewProjectNode" />
-              <item name="ftclib" type="feadf853:AndroidModuleNode" />
-              <item name="java" type="edd41e36:AndroidSourceTypeNode" />
-              <item name="ftclib" type="cbb59c9e:AndroidPsiDirectoryNode" />
-              <item name="command" type="462c0819:PsiDirectoryNode" />
-            </path>
-            <path>
-              <item name="FTCLib" type="1abcf292:AndroidViewProjectNode" />
-              <item name="ftclib" type="feadf853:AndroidModuleNode" />
-              <item name="java" type="edd41e36:AndroidSourceTypeNode" />
-              <item name="ftclib" type="cbb59c9e:AndroidPsiDirectoryNode" />
-              <item name="controller" type="462c0819:PsiDirectoryNode" />
-            </path>
-            <path>
-              <item name="FTCLib" type="1abcf292:AndroidViewProjectNode" />
-              <item name="ftclib" type="feadf853:AndroidModuleNode" />
-              <item name="java" type="edd41e36:AndroidSourceTypeNode" />
-              <item name="ftclib" type="cbb59c9e:AndroidPsiDirectoryNode" />
-<<<<<<< HEAD
-              <item name="controller" type="462c0819:PsiDirectoryNode" />
-              <item name="wpilibcontroller" type="462c0819:PsiDirectoryNode" />
-            </path>
-            <path>
-              <item name="FTCLib" type="1abcf292:AndroidViewProjectNode" />
-              <item name="ftclib" type="feadf853:AndroidModuleNode" />
-              <item name="java" type="edd41e36:AndroidSourceTypeNode" />
-              <item name="ftclib" type="cbb59c9e:AndroidPsiDirectoryNode" />
-=======
->>>>>>> d718e6ee
-              <item name="drivebase" type="462c0819:PsiDirectoryNode" />
-            </path>
-            <path>
-              <item name="FTCLib" type="1abcf292:AndroidViewProjectNode" />
-              <item name="ftclib" type="feadf853:AndroidModuleNode" />
-              <item name="java" type="edd41e36:AndroidSourceTypeNode" />
-              <item name="ftclib" type="cbb59c9e:AndroidPsiDirectoryNode" />
-              <item name="gamepad" type="462c0819:PsiDirectoryNode" />
-            </path>
-            <path>
-              <item name="FTCLib" type="1abcf292:AndroidViewProjectNode" />
-              <item name="ftclib" type="feadf853:AndroidModuleNode" />
-              <item name="java" type="edd41e36:AndroidSourceTypeNode" />
-              <item name="ftclib" type="cbb59c9e:AndroidPsiDirectoryNode" />
-<<<<<<< HEAD
-              <item name="hardware" type="462c0819:PsiDirectoryNode" />
-            </path>
-            <path>
-              <item name="FTCLib" type="1abcf292:AndroidViewProjectNode" />
-              <item name="ftclib" type="feadf853:AndroidModuleNode" />
-              <item name="java" type="edd41e36:AndroidSourceTypeNode" />
-              <item name="ftclib" type="cbb59c9e:AndroidPsiDirectoryNode" />
-              <item name="hardware" type="462c0819:PsiDirectoryNode" />
-              <item name="motors" type="462c0819:PsiDirectoryNode" />
-            </path>
-            <path>
-              <item name="FTCLib" type="1abcf292:AndroidViewProjectNode" />
-              <item name="ftclib" type="feadf853:AndroidModuleNode" />
-              <item name="java" type="edd41e36:AndroidSourceTypeNode" />
-              <item name="ftclib" type="cbb59c9e:AndroidPsiDirectoryNode" />
-              <item name="kinematics" type="462c0819:PsiDirectoryNode" />
-            </path>
-            <path>
-              <item name="FTCLib" type="1abcf292:AndroidViewProjectNode" />
-              <item name="ftclib" type="feadf853:AndroidModuleNode" />
-              <item name="java" type="edd41e36:AndroidSourceTypeNode" />
-              <item name="ftclib" type="cbb59c9e:AndroidPsiDirectoryNode" />
-              <item name="kinematics" type="462c0819:PsiDirectoryNode" />
-              <item name="wpilibkinematics" type="462c0819:PsiDirectoryNode" />
-            </path>
-            <path>
-              <item name="FTCLib" type="1abcf292:AndroidViewProjectNode" />
-              <item name="ftclib" type="feadf853:AndroidModuleNode" />
-              <item name="java" type="edd41e36:AndroidSourceTypeNode" />
-              <item name="ftclib" type="cbb59c9e:AndroidPsiDirectoryNode" />
-              <item name="spline" type="462c0819:PsiDirectoryNode" />
-            </path>
-            <path>
-              <item name="FTCLib" type="1abcf292:AndroidViewProjectNode" />
-              <item name="ftclib" type="feadf853:AndroidModuleNode" />
-              <item name="java" type="edd41e36:AndroidSourceTypeNode" />
-              <item name="ftclib" type="cbb59c9e:AndroidPsiDirectoryNode" />
-              <item name="trajectory" type="462c0819:PsiDirectoryNode" />
-            </path>
-            <path>
-              <item name="FTCLib" type="1abcf292:AndroidViewProjectNode" />
-              <item name="ftclib" type="feadf853:AndroidModuleNode" />
-              <item name="java" type="edd41e36:AndroidSourceTypeNode" />
-              <item name="ftclib" type="cbb59c9e:AndroidPsiDirectoryNode" />
-              <item name="trajectory" type="462c0819:PsiDirectoryNode" />
-              <item name="constraint" type="462c0819:PsiDirectoryNode" />
-            </path>
-            <path>
-              <item name="FTCLib" type="1abcf292:AndroidViewProjectNode" />
-              <item name="ftclib" type="feadf853:AndroidModuleNode" />
-              <item name="java" type="edd41e36:AndroidSourceTypeNode" />
-              <item name="ftclib" type="cbb59c9e:AndroidPsiDirectoryNode" />
-              <item name="util" type="462c0819:PsiDirectoryNode" />
-            </path>
-            <path>
-              <item name="FTCLib" type="1abcf292:AndroidViewProjectNode" />
-              <item name="ftclib" type="feadf853:AndroidModuleNode" />
-              <item name="java" type="edd41e36:AndroidSourceTypeNode" />
-              <item name="ftclib" type="cbb59c9e:AndroidPsiDirectoryNode" />
-              <item name="vision" type="462c0819:PsiDirectoryNode" />
-=======
-              <item name="Vision" type="462c0819:PsiDirectoryNode" />
->>>>>>> d718e6ee
-            </path>
-            <path>
-              <item name="FTCLib" type="1abcf292:AndroidViewProjectNode" />
-              <item name="Gradle Scripts" type="ae0cef3a:AndroidBuildScriptsGroupNode" />
             </path>
           </expand>
           <select />
@@ -579,7 +339,6 @@
   </component>
   <component name="ToolWindowManager">
     <frame x="-6" y="-6" width="1292" height="692" extended-state="6" />
-    <editor active="true" />
     <layout>
       <window_info id="Captures" order="0" side_tool="true" weight="0.25" />
       <window_info active="true" content_ui="combo" id="Project" order="1" visible="true" weight="0.32928804" />
@@ -606,7 +365,6 @@
     </layout>
   </component>
   <component name="editorHistoryManager">
-<<<<<<< HEAD
     <entry file="file://$PROJECT_DIR$/src/main/java/com/arcrobotics/ftclib/gamepad/GamepadEx.java">
       <provider selected="true" editor-type-id="text-editor">
         <state relative-caret-position="85">
@@ -624,27 +382,10 @@
     <entry file="jar://$USER_HOME$/AppData/Local/Android/Sdk/platforms/android-26/android.jar!/android/os/Build.class">
       <provider selected="true" editor-type-id="text-editor">
         <state relative-caret-position="1173">
-=======
-    <entry file="jar://$USER_HOME$/AppData/Local/Android/Sdk/platforms/android-26/android.jar!/java/util/function/BooleanSupplier.class">
-      <provider selected="true" editor-type-id="text-editor">
-        <state relative-caret-position="102">
-          <caret line="9" column="12" selection-start-line="9" selection-start-column="12" selection-end-line="9" selection-end-column="12" />
-        </state>
-      </provider>
-    </entry>
-    <entry file="file://$PROJECT_DIR$/src/main/AndroidManifest.xml">
-      <provider selected="true" editor-type-id="android-manifest" />
-      <provider editor-type-id="text-editor" />
-    </entry>
-    <entry file="jar://$USER_HOME$/AppData/Local/Android/Sdk/platforms/android-26/android.jar!/android/os/Build.class">
-      <provider selected="true" editor-type-id="text-editor">
-        <state relative-caret-position="-35">
->>>>>>> d718e6ee
           <caret line="78" column="32" selection-start-line="78" selection-start-column="32" selection-end-line="78" selection-end-column="32" />
         </state>
       </provider>
     </entry>
-<<<<<<< HEAD
     <entry file="file://$PROJECT_DIR$/src/main/java/com/arcrobotics/ftclib/gamepad/ToggleButtonReader.java">
       <provider selected="true" editor-type-id="text-editor">
         <state relative-caret-position="255">
@@ -926,26 +667,10 @@
           <caret line="88" column="16" selection-start-line="88" selection-start-column="16" selection-end-line="88" selection-end-column="16" />
           <folding>
             <element signature="imports" expanded="true" />
-=======
-    <entry file="file://$PROJECT_DIR$/build.gradle">
-      <provider selected="true" editor-type-id="text-editor">
-        <state relative-caret-position="136">
-          <caret line="14" column="24" selection-start-line="14" selection-start-column="24" selection-end-line="14" selection-end-column="24" />
-        </state>
-      </provider>
-    </entry>
-    <entry file="file://$PROJECT_DIR$/../TeamCode/build.gradle">
-      <provider selected="true" editor-type-id="text-editor">
-        <state relative-caret-position="110">
-          <caret line="11" column="21" selection-start-line="11" selection-start-column="21" selection-end-line="11" selection-end-column="21" />
-          <folding>
-            <element signature="e#0#2#0" expanded="true" />
->>>>>>> d718e6ee
-          </folding>
-        </state>
-      </provider>
-    </entry>
-<<<<<<< HEAD
+          </folding>
+        </state>
+      </provider>
+    </entry>
     <entry file="file://$PROJECT_DIR$/build.gradle">
       <provider selected="true" editor-type-id="text-editor">
         <state relative-caret-position="170">
@@ -957,19 +682,12 @@
       <provider selected="true" editor-type-id="text-editor">
         <state relative-caret-position="833">
           <caret line="97" selection-start-line="97" selection-end-line="97" />
-=======
-    <entry file="file://$PROJECT_DIR$/../build.common.gradle">
-      <provider selected="true" editor-type-id="text-editor">
-        <state relative-caret-position="170">
-          <caret line="40" column="24" selection-start-line="40" selection-start-column="24" selection-end-line="40" selection-end-column="24" />
->>>>>>> d718e6ee
           <folding>
             <element signature="e#0#656#0" expanded="true" />
           </folding>
         </state>
       </provider>
     </entry>
-<<<<<<< HEAD
     <entry file="file://$PROJECT_DIR$/src/main/java/com/arcrobotics/ftclib/hardware/motors/MotorEx.java">
       <provider selected="true" editor-type-id="text-editor">
         <state relative-caret-position="118">
@@ -1064,66 +782,20 @@
           <caret line="139" column="5" selection-start-line="139" selection-start-column="5" selection-end-line="139" selection-end-column="5" />
           <folding>
             <element signature="imports" expanded="true" />
-=======
-    <entry file="file://$PROJECT_DIR$/src/main/java/com/arcrobotics/ftclib/gamepad/TriggerReader.java">
-      <provider selected="true" editor-type-id="text-editor">
-        <state relative-caret-position="-261">
-          <caret line="40" column="39" lean-forward="true" selection-start-line="40" selection-start-column="39" selection-end-line="40" selection-end-column="39" />
-        </state>
-      </provider>
-    </entry>
-    <entry file="file://$PROJECT_DIR$/src/main/java/com/arcrobotics/ftclib/gamepad/GamepadKeys.java">
-      <provider selected="true" editor-type-id="text-editor">
-        <state relative-caret-position="34">
-          <caret line="2" column="13" selection-start-line="2" selection-start-column="13" selection-end-line="2" selection-end-column="13" />
-        </state>
-      </provider>
-    </entry>
-    <entry file="file://$PROJECT_DIR$/src/main/java/com/arcrobotics/ftclib/gamepad/GamepadEx.java">
-      <provider selected="true" editor-type-id="text-editor">
-        <state relative-caret-position="-1131">
-          <caret line="5" column="13" selection-start-line="5" selection-start-column="13" selection-end-line="5" selection-end-column="13" />
-        </state>
-      </provider>
-    </entry>
-    <entry file="file://$PROJECT_DIR$/src/main/java/com/arcrobotics/ftclib/gamepad/ButtonReader.java">
-      <provider selected="true" editor-type-id="text-editor">
-        <state relative-caret-position="93">
-          <caret line="9" selection-start-line="9" selection-end-line="12" selection-end-column="3" />
-          <folding>
-            <element signature="imports" expanded="true" />
-            <element signature="e#1347#1348#0" expanded="true" />
-            <element signature="e#1396#1397#0" expanded="true" />
-            <element signature="e#1484#1485#0" expanded="true" />
-            <element signature="e#1548#1549#0" expanded="true" />
-            <element signature="e#1638#1639#0" expanded="true" />
-            <element signature="e#1702#1703#0" expanded="true" />
-            <element signature="e#1793#1794#0" expanded="true" />
-            <element signature="e#1840#1841#0" expanded="true" />
->>>>>>> d718e6ee
-          </folding>
-        </state>
-      </provider>
-    </entry>
-<<<<<<< HEAD
+          </folding>
+        </state>
+      </provider>
+    </entry>
     <entry file="file://$PROJECT_DIR$/src/main/java/com/arcrobotics/ftclib/vision/SkystoneDetector.java">
       <provider selected="true" editor-type-id="text-editor">
         <state relative-caret-position="76">
-          <caret line="129" column="8" selection-start-line="129" selection-start-column="8" selection-end-line="129" selection-end-column="8" />
+          <caret line="129" selection-start-line="129" selection-end-line="129" />
           <folding>
             <element signature="imports" expanded="true" />
             <element signature="e#831#832#0" expanded="true" />
             <element signature="e#882#883#0" expanded="true" />
             <element signature="e#5150#5151#0" expanded="true" />
             <element signature="e#5181#5182#0" expanded="true" />
-=======
-    <entry file="file://$PROJECT_DIR$/src/main/java/com/arcrobotics/ftclib/gamepad/ToggleButtonReader.java">
-      <provider selected="true" editor-type-id="text-editor">
-        <state relative-caret-position="170">
-          <caret line="10" column="64" selection-start-line="10" selection-start-column="64" selection-end-line="10" selection-end-column="64" />
-          <folding>
-            <element signature="imports" expanded="true" />
->>>>>>> d718e6ee
           </folding>
         </state>
       </provider>
